Change Log

Date Format: year/month/day

---------------------------------------------
Date    : 2015
Version : Alpha 0.20

- Improved pose stability of calibration targets as fiducials
  * Turns out they were using a linear estimate only
  * Now uses EPnP followed by a few steps of non-linear refinement
- PerspectiveOps.createIntrinsic() which creates intrinsic parameters from a known FOV and image shape
- New WebcamInterface and some examples now can run on your webcam
  * Requires WebcamCapture
- ExamplePointFeatureTracker has colorized points to make it easier to identify the same point
- Polygon Detector
  * Simplified code by removing requirement the CW/CCW must be known by helper classes
- BinaryPolygonConvexDetector
  * Much improved performance on non-square like shapes
  * Stability is much better on very small shapes
- Merged data/applet and data/evaluation together
  * Renamed to data/examples
- Renamed package boofcv/evaluations to boofcv/demonstrations
  * It no longer served as a place for benchmarks
- VisualizeBinaryData
  * Marked buffered image as dirty when rendering a labeled image

TODO Easy to use calibration app
TODO Angular consistency on fiducial tests
TODO Add calibration grids to fiducial tests
<<<<<<< HEAD
TODO chessboard with squares partially outside the image
=======
TODO delete data/evaluation
>>>>>>> 7c5215f2

---------------------------------------------
Date    : 2015/09/20
Version : Alpha 0.19

- Removed -1 from CachedSineCosine_F32
  * Change suggested by Jochem
  * Original code could cause problems for edge cases in hough transform
- Moved BufferedImage to IO package since it is swing dependent
  * Suggested by Baha Elkassaby
- JCodec
  * Formally added it back in since it works on Android videos
  * Added utilities to convert Picture into BoofCV formatted images
- Images can be serialized again
  * Made ImageType serializable now
  * Fixed bug where subimages were not assigned an image type.
- Scene classification
  * Bag-of-Words based techniques
  * K-Nearest-Neighbor classification.  Learning and Classifier
- Image setTo() will now automatically resize the image to match it's input
- Added invert option to visualizing binary images
  * swing and android
- Added in-place CW and CCW image rotation
- Fiducials
  * Image square fiducials can now have their width individually set
  * Square based fiducials now use the new polygon detector and benefit from its improved subpixel
  * Fixed bug where the returned orientation was inconsistent with the JavaDoc
  * Fixed another bug that caused the sides to "flip" depending on view angle
  * Handling of small far away fiducials being viewed head on has improved much
- PerspectiveOps
  * Can render pixel in camera frame using IntrinsicParameters
- Created FactoryMultiViewRobust for simplifying the creation of robust versions of
  solutions to PnP, essential, homography
- Camera Model
  * Support for tangential distortion has been added
  * Intrinsic parameters can now use a flow style assignment of parameters
  * Removed support for flipY to simplify the code.  Just flip the image if this is an issue.
  * Lens distortion.  More abstracted
- LensDistortionOps
  * refactored several functions to make it more consistent and easier to use
  * Change fullView to expand
  * Many functions will now correct for lens distortion.
- Square grid calibration target
  * Fixed.  Multiple bugs were introduced at some point in the past but were not caught due to the
    lack of regression tests
  * Change underlying algorithm.  Now uses polygon detector for corners.
- Chessboard calibration target
   * Complete re-write.  Now uses polygon detector
   * Corner precision appears to have improved and runs faster
- Calibration
  * A single class fully specifies the calibration target now
  * Intrinsic parameters can now use a flow style assignment of parameters
- Interpolation
  * Can specify a border handling algorithm now
- PixelMath
  * Added minus(image,scalar)
  * Added minus(scalar,image)
- Distortion
  * Scale once again goes from in.width/out.width instead of (in.width-1)/(out.width-1)
    - The former is correct, but you have to deal with interpolating values like 9.5 when there are 10 pixels (9 is largest index)
  * Added FDistort
    - Much easier to use and more flexible than the procedural fuctions in DistortImageOps
- FactoryDerivativeSparse
  * Added sobel, prewitt, three, two0, two1
- Gradient Two0 and Two1
  * There are two different ways to define the gradient from two samples, depending on the zero index.
  * Two0 is [1] - [0] and Two1 is [0] - [-1].
  * Before only one of these variants was available
- UtilImageIO
  * Can save an image directly that is in BoofCV format
- Shape Features
  * Corner fitting algorithm that uses the tangent of the gradient
  * Black convex polygon detector
  * Polygon fitting
- ShowImages
  * Will now display any BoofCV image directly.
- Android
  * Can convert from 8888 to 3 channel multi-spectral images
  * Moved NV21 out of Android because it's also useful with Webcams
- Added support for YV12 image format
- BinaryImageOps
  * BinaryImageOps.labelToBinary() now has an easier to use variant.  No need to explicitly declare a boolean array
  * Added thin() operator for thinning/skeletonization
- Template Matching
  * Can provide a mask for a template and effectively make pixels transparent or translucent
  * Requested by Rafael Maus and others
- ConvertBufferedImage
  * Tweaked defaults for boof to BufferedImage.  Single band images return single band images.
    - Thanks thhart for pointing this out
  * Added partial support for images encoded with SunWritableRaster
  * Much improved support of BoofCV Interleaved images
- ThresholdImageOps
  * Changed threshold up from >= to >.
  * Turns out the original choice was bad.  Images were not inverses of each other
  * Was possible the threshold an image with two values up and end up with all 0.
- PyBoof has been added to integration
  * Python wrapper for BoofCV
  * Thanks Romotive allowing donating this code!
- GHistogramFeatureOps, Histogram_F64, HistogramFeatureOps
  * Computes color histograms with the intent that they can be used as features
  * Supports an arbitrary number of color bands
  * Can also be computed from a list of pixel values
  * arbitrary min/max values and number of bins also supported
  * Example added demonstrating how to look up images with similar histograms
- GImageDerivativeOps
  * General cleaning up the API
  * Fewer functions, but uses enum for specific type
  * Function for AnyImageDerivative is clearly named and more useful
- ImageMiscOps
  * fill band and bands
  * insert band
- Background Model / Motion Detection
  * For stationary cameras and moving cameras
  * Basic: pixels modeled with a fading average
  * Gaussian: pixels modeled with a fading Normal distribution

---------------------------------------------
Date    : 2014/9/22
Version : Alpha 0.18

- Renamed ImageSegmentation to ImageSuperpixels
  * Added a unit test which ensures connectivity requirement is meet
  * Fixed issue with SLIC where it did not set its ConnectRule
- Renamed ExampleStructureFromMotion to ExampleMultiviewSceneReconstruction
- Processing
  * Gradle copies over processing JavaDoc
  * Fixed SimpleTrackerPoints.spawn() which did not update the tracks before
  * Added more comments to examples
- Removed Caliper dependency
  * Not designed the way I want it to be and recent changes made it less usable
- Removed v4l4j support since Webcam Capture is easier and does a better job
- Fixed OpenKinect examples
- ImageDistort now supports a different input and output types
  * Support is provided for the same image type
  * It now allows for all types to float 32. Interpolation always outputs a floating point value.
- ThresholdImageOps
  * Otsu's method
  * Entropy based method
  * Sauvola
- Fixed problem in FilterImageReflection where it assumed two arguments but some binary operations have 3 now
- Added pow2 and sqrt to PixelMath
- Added invert to BinaryImageOps
- Added rotateCW and rotateCCW to ImageMiscOps
- FilterImageInterface
  * Reference ImageBase instead of ImageSingleBand
  * Can get output type
- InputToBinary = Interface for converting an arbitrary image into a binary one
  * Added wrappers/implementations for all current thresholding techniques
- Fiducial Detector
  * Square-Binary. Encodes 4096 numbers
  * Square-Image. Detects arbitrary image fiducials contained inside a square.
- Fixed bug in ColorHsv for multi-spectral images
  * Was missing a check to see if saturation was zero
  * Thanks sandreas for reporting the bug
- GConvolveImageOps
  * Fixed generics so it wasn't forcing input and output to be the same type
- Added ExampleConvolution
- Convolution
  * ConvolveNormalizedNaive correctly handles offsets in the kernel
  * 2D convolution correctly supports offset.  Before it used radius no matter what
  * Normalized convolution makes sure the input kernel sums up to 1 for floating point
- Processing
  * Added new thresholding and fiducials

---------------------------------------------
Date    : 2014/6/19
Version : Alpha 0.17

- Improved/Fixed serialization
  * Several classes were missing no argument constructors
- Added ImageMiscOps.flipHorizontal()
- Added WeightSample2D_F32 for computing the weight of a sample in an abstract manor
  * Reduced MeanShiftPeak from 3 classes into one
- Edge Non-Maximum suppression's documentation now clearly states that it suppresses only if adjacent pixel is
  less than.  This is not true non-maximum suppression since it allows equal values but seems to produce
  better results
  * Improved unit tests to explicitly test for this behavior
- Canny edge detector would fail if threshold was zero and the image had no texture
  * HysteresisEdge* code was using a value of 0 to mark traversed regions.  It now uses -1 and sanity checks
    the lower threshold.
  * Thanks Lucaro for finding this bug
- Added GImageMultiBand for generalized access to multi-band image data
- Added support for MultiSpectral images to:
  * GBlurImageOps and BlurImageOps
- Image Segmentation / Superpixels
  * Watershed
  * Mean-shift
  * Felzenszwalb-Huttenlocher 2004
  * SLIC Superpixels
- Dense Optical Flow
  * KLT Based
  * Square Region Based
  * Horn Schunck
  * Horn Schunck Pyramid
  * Brox Spacial Warping
- Fixed bugs in ConvertNV21
  * Was applying YV12 byte alignment to NV21 images.  Depending on image size, this could cause a crash.
- Fixed bug in ImplConvertToBitmap.multiToArray_F32()
  * Didn't handle case where the input image has 3 bands and not 4
- ImageBase now provides a method for getting ImageType information
- Threshold in the interface Associate is now <= instead of <
- Android
  * Added classes which greatly simplify dealing with camera previews
  * Added new visualizations intended for use with segmented images
  * Simplified example code
- Added XYZ and LAB color spaces
- GImageMiscOps.fillUniform() max is inclusive for both integer and float and this is enforced
- BinaryImageOps
  * Erode and dilate can now be applied multiple times with a single function call
- StitchingFromMotion2D can now resize and translate the stitch image
  * Thanks Julien Seinturier for the suggestion
- Convolution
  * 1D convolution now supports kernels which are not symmetric
- Image gradient from a difference of two neighbors added
- Square grid calibration grid detector has been improved.
  * No longer permutes through all combinations.  Selects each valid square and assumes its the first instead
  * Graph connection rule has been improved too to reduce false connections
- Moved serializeXML from BoofMiscOps to UtilIO
  * Removing an IO function which shouldn't be in image processing
- FactoryDerivative
  * If derivative type is null it will use the default
- Added ImageType to interpolate interface
- Added ImageType to ImageSegmentation interface
- Processing (http://processing.org) integration
  * Lots of examples
  * Simplified interface for working with BoofCV
- XStream now works without that ugly hack
  * Thanks to Jörg Schaible of XStream for fixing the issue and all the help
- Webcam Capture Support
  * Easy to use library for streaming webcams
  * Wrote several example showing how Webcam Capture can be used with BoofCV
- Structure From Motion (SFM) example

---------------------------------------------
Date    : 2013/12/25
Version : Alpha 0.16

- Simplified DescribeRegionPoint
  * describe now returns true or false
  * removed isInBounds()
  * removed getDescriptionLength() since it is contained in the description itself
  * added getImageType()
- Feature detection and describing related classes now extend ImageBase to allow support of color image processing
- SURF
  * Laplacian sign calculation doesn't declare new memory for every single feature any more
  * Added a color SURF descriptor
- Fixed SIFT bug which produced a feature with NaN in its descriptor
  * The extractor border was not being taken in account when examining features.  The net result was that the
  localization interpolation would messed up since the center would not be a maximum, causing really bad stuff.
  * Unit tests updated so that it they can detect it.
  * Thanks Lefteris for detecting this bug.
- SURF detector (Fast-Hessian)
  * Was affected in a similar fashion to the SIFT bug.  The fix doesn't seem to change its stability at all.
- NCC error now more "correct" and divides by the number of elements
- Integral image operations now support more image types.  S64 and F64
- KltTracker.setDescription() can now fail due to lack of texture
- Created TrackObjectQuad for tracking user select objects inside an image
  * Added TLD tracker
  * Added Circulant tracker
  * Added Sparse Flow Object Tracker
  * Added various mean-shift trackers
- Created recognition package
  * No other good place to put object trackers
- UtilImageIO
  * Can read PPM from InputStream
  * Can read images from URL
  * Can read/write PGM files
  * Can handle comments in PPM + PGM files
- Moved FastQueue and GrowQueue into DDogleg project so that other projects can use those data structures
- Modified ConvertBufferedImage functions with orderRgb to make it easier to maintain RGB ordering.
  * No need to explicitly call orderBandsIntoRGB() any more
- Change behavior of ConvertRaster so that it does not modify the order of color bands at all
  * Improved unit tests
- Added Fast Fourier Transform
  * Code originally from General Purpose FFT by Takuya Ooura, actual Java code copied from JTransforms
    with minor modifications.
- PixelMath
  * pixel-wise image-to-image multiplication
  * pixel-wise image-to-image division
  * pixel-wise log(1+x)
- ImageMiscOps
  * added copy() for rectangular sub-images
  * limited support for Interleaved images
- ThresholdImageOps
  * Added adaptiveSquare
  * Added adaptiveGaussian
- Convolution and ImageBlurOps
  * Improved accuracy of operations on integer images.  Rounded instead of floored.
- Removed GeoModelRefine and replaced with ModelFitter
- Image Types
  * Improved and renamed interleaved image types
  * Added full support to all primitive data structures in interleaved images
  * Added ImageBase.subimage class variable
  * Added InterleavedImageOps
  * Added ImageMultiBand as a base class for multi-band images.
- Generalized interpolation so that support can be provided for single-band and multi-band images.
  * InterpolatePixelS for single-band
  * InterpolatePixelMB for multi-band
- Fixed sub-image support for ConvertBufferedImage.extract*
  * Thanks pcmoen
- Calibration target detection
  * Locally adaptive thresholding is now used for square and chessboard target types.  Less sensitive to lighting
    conditions
  * Chessboard target detector works much better on small targets.  Uses QuadBlob corners to estimate initial
    calibration point position then uses mean-shift for refinement
  * Chessboard now orders calibration points using QuadBlobs.  Allowing orientation ambiguity to be correctly resolved
    when the target is not symmetric.
- ImplConvertBitmap incorrectly converted floating point images
  * Was doing an integer divide instead of a floating point divide
  * Thanks Vagoster for reporting the bug
- KLT can now track features which partially extend outside the image
- Image Interpolation
  * Almost all interpolation routines incorrectly treated pixels 1 outside of the image as inside.  Unit tests
  have been added and other classes modified for the change in behavior.
- Fixed FactoryDistort.scale().  Off by one error when specifying scale factor
- SearchLocalPeak high level interface
  * For algorithms which perform a local search for a peak
  * Added two mean-shift variants
- New examples
  * Estimating pose from calibration grids
  * Two examples for object tracking
  * How to remove perspective distortion
  * Added video stabilization example
  * Reorganized package structure
- VisOdomDualTrackPnP
  * It is now possible for it to produce a fatal error when all its tracks are lost
  * Computes a descriptor of the feature each time as needed.  Doesn't extract it from the track itself.
    Made the code base more complex.  Maybe old version has a slight runtime speed advantage
- Fixed overflow issue in HarrisCorner_S16 weighted and unweighted
- Improved Maven support by breaking it up into multiple modules
- Fixed bug in UtilWavelet for integer images.  X and Y got reversed in for loop

---------------------------------------------
Date    : 2013/06/21
Version : Alpha 0.15

- Improved automatic thresholding for calibration grids
- Fixed bug in Zhang99 calibration where skew was not being copied
- Fixed stereo calibration bug where if a target was not detected in right image it wouldn't be removed from the left
- Chessboard calibration
  * Support for targets which are not symmetric. Requested by Karim Hammoudi.
  * Much more tolerant of target which are visually small
  * Handles cluttered backgrounds better
- Added support for OpenKinect in integration
  * Added related example code and applications demonstrating how to process its data
- Can read/write PPM images
- Added DepthVisualOdometry for computing visual odometry from a Kinect
  * Added several related classes and interfaces too
- Added MonocularPlaneVisualOdometry for computing 2D motion from a camera when traveling over a plane
  * Two algorithms implement this interface
- Generalized VisualOdometry interface to allow for arbitrary transforms
- Cleaned up VisualOdometry and StereoVisualOdometry interfaces
- Automatic rescaling of images for visual odometry
  * StereoVisualOdometryScaleInput
  * MonocularPlaneVisualOdometryScaleInput
- Added VisualDepthParameters to specify calibration of RGB-D cameras
- Added MonoPlaneParameters to specify calibration of single camera with a known ground plane
- Added DistanceHomographyPixelSq so that the fit error for normalized homography can be computed in image pixels.
- Added MultiViewOps.decomposeHomography().
- Added more support for convert to/from 16bit BufferedImages
- Added DoNothingPixelTransform_F32 for those times when you don't want to do anything
- Added PairLineNorm for sets of line correspondences between two lines
- Added algorithms for computing induced homographies from planes
  * Three points
  * Line and a point
  * Two lines
- Added NearestNeighborPixel_U16
- Added index setters and getters to GImageSingleBand
- CreateSyntheticOverheadView for converting an image into an overhead view when the scene is planar
- Added numBands to ImageDataType
- Fixed type-o in triangulation JavaDoc.  Thanks tverbele
- Fixed bug in SIFT where a change in non-maximum behavior caused features to be detected too close to image border.
  * Thanks lefman for pointing it out
- Fixed ConvertBufferedImage.orderBandsIntoRGB() for ABGR images.  Thanks André Ambrósio Boechat
- Maven build working again.  Thanks JensKapitza for the help.
- Moved boofcv/applet into boofcv/integration/applet

---------------------------------------------
Date    : 2013/04/15
Version : Alpha 0.14

- Added histogram to ImageStatistics
- Calibration target's binary threshold is selected using image histogram to make it more tolerant to shadows
- Calibration grid size does not refer to number of black squares any more.  Instead to number of square total.
- Added image enhancement operations
  * Global histogram
  * Local histogram
  * Sharpen 4 and 8
  * Demonstration to example directory
- Interface for V4L4J to provide webcam support
- ImageMiscOps
  * added fillBorder()
- BinaryImageOps
  * Changed API and algorithms used to label blobs and find their contour
  * New algorithm is about 3x faster in all situations.
- Canny edge has been improved
  * Can be configured to create a binary image output or a set of contours
  * Conour pixels are now ordered and returned as a graph
- Fixed bug in FactoryImageBorder.value()
- Color Models (Added)
  * Added HSV, YUV
  * Added new example demonstrating simple color based segmentation
- XML Serialization
  * Switched over to using XStream since XMLEncoder is broken in Java 1.7.
  * XStream also produces easier to read XML
- Added ConfigFast. Configuration class for FAST feature detector
- Image Pyramids and Scale-Space
  * Added additional functions to ImagePyramid interface that provide information on how the image is sample and the amount of blur in it
  * There is no separate class for updating image pyramids any more.  The image pyramid takes in the input image
  * Scale-Space pyramids have been moved into the pyramid package instead of having its own
  * Bug Fix: FeatureLaplacePyramid now looks for local maximum or minimum in searching across scales
  * Removed GaussianScaleSpace class since it can now be represented using ImageFloatPyramid 
- Added ExampleStereoDisparity3D and tweaked the first one
- Shape Fitting (Added)
  * Fit polygon
  * Fit ellipse
  * Usage examples
- BRIEF description computation is 30% faster
- Made it easier to create mosaics from colored images and updated examples
- Generalized several classes so that images other than single band can be used
  * VideoInterface
  * SimpleImageSequence
- Added average down sampling and a related discrete image pyramid
- Android: YUV to RGB now works
- ExampleImageStitching has rendering code pushed into it

---------------------------------------------
Date    : 2013/02/16
Version : Alpha 0.13

- Removed TupleDescQueue 
  * Use UtilFeature.createFeature() instead or extend FastQueue
- Fixed bug in ImplSelectSparseStandardWta_* where peak checks for 0 disparity were incorrectly handled
- FactoryPointSequentialTracker tweaked tracker configurations for better SFM performance
- PointTrackerKltPyramid can now create new data to store tracks after init
- Made scale configurable in corner based interest points
- Renamed GeneralAssociation to AssociateDescription
- Added AssociateDescription2D for association with location info
- ScoreAssociateCorrelation no longer takes the abs()
- SIFT
  * Accounts for offset during sub-sampling
  * Documents deviations from paper in pyramid construction
  * Tweaked pyramid construction
  * Tweaked non-maximum suppression
- Improved handling of Max Features in SURF + SIFT
  * All features are considered in order of intensity
  * Features are no longer added once the max has been reached
- Point Trackers
  * Renamed and changed function
  * Created interface for extracting feature descriptions
  * Added variant designed for two pass tracking
- Chessboard and Square grid calibration target detectors
  * Made minimum blob automatically adjust to image size
  * Made it user configurable
  * These changes allow calibration of 320x240 images
  * Fixed multiple bugs/issues so that it detects targets more reliably
- PerspectiveOps.scaleIntrinsic() changes image width/height
- Improved unit tests for MultiSpectral images
- ImageConvert
  * Added support for ImageSInt64
  * Added support for MultiSpectral to SingleBand using average
  * Added GImageConvert
- Code to convert between different types of TupleDesc
- Fixed bug in TupleDesc_F64 SAD scorer
- Added approximate nearest neighbor from DDogleg
  * k-d tree best-bin-first
  * k-d random forest
- Changing the way complex algorithm are configured
  * Instead of passing in parameters to a factory a config class is passed in.
  * Affected: SIFT, SURF
- PixelMath
  * Fixed bug in PixelMath.subtract for ImageUInt8
    - Thanks Paul Dumais for reporting the problem
  * Added PixelMath.invert()
- Associate and ScoreAssociation
  * Added ability to set a threshold via Associate interface
  * Can get a list of unassociate destination features
  * Can determine if the algorithm selects a unique match for source and destination
  * Created MatchScoreType to provide more information on the score's behavior 
- Created EasyGeneralFeatureDetector
  * Automatically handles image derivatives
  * Split off from WrapGeneralFeatureDetector
- GeneralFeatureDetector 
  * moved to alg package
  * can now detect local minimums
  * Removed ability to segment image.  Turned out to not be all that useful, just increase the size of the non-maximum region.
- Non-Maximum supression
  * Renamed FeatureExtractor to NonMaxSuppression
    - Removed the parameter for requesting the number of returned features
  * All algorithms contained a bug where the ignore border was being incorrectly enforced
  * Added support for detecting maximums and minimums
- Fixed bugs in SortBestFeatures and added sort for negative peaks
- GeneralFeatureIntensity: Added flags to indicate if features are maximum or minimums
- Calibration package was missing from Maven build
- Removed maxMatches from greedy assocaition since its not part of Association interface and can be easily added
- Android
  * ConvertNV21 - Convert camera preview images into BoofCV image types
  * VisualizeImageData - Render different types of image information into a visible format
- Fixed bug in RemoveRadialPto*_* where it couldn't detect convergence
- 2D stabilization checks image fraction contained by points before spawning more points
- LaplacianEdge added suport for U8 in and F32 out
- Added kernel based (using LaplacianEdge) blob detector
- GridRansacLineDetector has support for S16 an F32
- Redesigned image stabilization and mosaic code
  * Much easier to work with now and can be plugged in a high level
  * Added a factory for creating related algorithms
- Stereo Disparity: support for ImageSInt16

---------------------------------------------
Date    : 2012/12/05
Version : Alpha 0.12

- Fixed inverse wavelet transform so that it bounds the pixel values
  * Wavelet denoising sometimes overflowed
- Adding new feature tracker which combines KLT and DDA style tracking
- Updated Pyramid KLT tracker
  * Removed PkltTrackManager and pushed its functionality into the ImagePointTracker implementation
  * Was only separate for historical reasons
  * renamed PstWrapperPyramidKlt to PointTrackerKltPyramid
  * Deleted GenericPkltFeatureSelector and put into KLT point tracker
  * Moved what was left into KLT directory
- ImagePointTracker
  * Changed contract, more fully specified contract, improved tests
  * Updated behavior of implementing classes 
- Deleted KeyFramePointTracker
  * Added pointless complexity.  Use ImagePointTracker instead
  * Changed 2D and 3D SFM algorithms which were using it
- Fixed bugs in various feature descriptors setTo() and copy() functions:
  * SurfFeature
  * TupleDesc_B
  * NccFeature
- Feature Descriptors
  * No longer have hidden orienation estimation algorithms inside
- Feature Orienation
  * Interfaces moved to abst package
  * Created wrappers to convert different types into image input
  * Added a new factory
- Created DetectDescribePoint interface
  * Combines detection and describing into a single interface
  * Useful for algorithms which have coupled data structures are are more efficient this way.
- FactoryPointSequentialTracker has been tweaked a bit
- GeneralAssociation provides two functions for specifying the source and destination lists
  * Allows better optimization since preprocessing might only need to be done once
- ConvertBufferedImage
  * Added support for sub-image BufferedImages
- All numerics code has been put into its own project
  * http://ddogleg.org
- Reworking several basic image operations
  * Created ImageMiscOps
  * Created ImageStatistics
  * Deleted ImageTestingOps
  * Changed PixelMath
  * Changed GeneralizedImageOps
- Added setTo() in ImageBase
- FastHessianFeatureDetector now recycles ScalePoints that it detects
- Removed canoncialRadius() from feature detector and descriptor
  * It was poorly implemented
  * Was not consistent with scale-space theory
- Added 2D convolution in KernelMath
- Maven build has been added.
  * BoofCV is on the central repository
- Added SIFT feature descriptor and detector
- Removed seperable kernel 
  * Wasn't being used and there is no need for it with more modern techniques
  * Plus it was causing a unit test to fail
- Removed Gaussian12 and Steerable feature descriptors
  * They sucked and were not properly implemented limited their historical value

---------------------------------------------
Date    : 2012/11/6
Version : Alpha 0.11

- Association Score
  * Normalized Cross Correlation (NCC) has been fixed (yet again) in ScoreAssociateNccFeature where the abs() was incorretly being taken.
  * Fixed bug in NccFeature.setTo()
- FactoryAssociation
  * Added NCC to defaultScore()
- Template Matching
  * Added NCC template matching algorithm
  * TemplateScoreType: ERROR_SQUARED renamed to SUM_DIFF_SQ
- ModelSet
  * Original index of inlier set can be requested now
  * Removed the ability to generate multiple hypotheses.  Was not needed after all.
  * RANSAC score has been deleted and RANSAC simplified
- RectifyImageOps
  * Cleaned up function names and improved documentation
- LensDistortionOps
  * Added transformRadialToPixel_F64()
- Reorganized functions in geometric vision package
  * Created MultiViewOps and PerspetiveOps
  * Refactored/deleted other related Util classes
  * Enums are now used to select which algorithm is returned in the Factory in many cases
  * New interfaces for each problem and improved JavaDoc
- Moved AssociatedPair and PointPositionPair to boofcv.struct.geo package
- Trifocal Tensor
  * Added related functions to MultiViewOps
  * Added linear estimator for 7+ points
- PnP Problem
  * Added two P3P solutions
  * Analytic Jacobian for non-linear refinement
  * Refactored class names for better consistency
- Fixed bugs in StereoSparse3D
- Fixed bug in DistortImageOps.boundBox_F32()
- Added ImageGridPanel to display a set of images as a grid
- ModelMatcher added getMinimumSize()
- Renamed PointPosePair to Point2D3D since the old name was misleading
- Visual Odometry
  * Added stereo camera based algorithm that uses PnP for pose estimation
  * Removed broken mono and stereo algorithms
- DetectAssociateTracker
  * Changed from an abstract class into a regular class
  * Deleted SURF,BRIEF,NCC specific implementations since they are no longer needed
- AssociatedPair
  * renamed key and curr points to p1 and p2
  * new names are more generic and consistent 
- DetectAssociateTracker
  * Changed internal design a bit and fixed bugs
  * Performs well in structure from motion applications (2D and 3D)
- ImagePointTracker accessors changed so that a storage list is requested
  * Makes usage easier since now its impossible to drop a track while reading
    from the main list.
  * Updated implementations so that the internal list is not returned
  * Removed addTrack() since only KLT supported that functionality, hence not generic.
- ConvertBufferedImage
  * Fixed bug where INDEXED images where not being converted correctly

---------------------------------------------
Date    : 2012/09/18
Version : Alpha 0.10

- Association Score
  * Pushed implementations of ScoreAssociation into abst package
  * Put most association distance algorithms into DescriptorDistance
  * Added hamming lookup table
  * Brief now uses a look up table.  About a 7x speed improvement.
  * FactoryAssociate now can create instances of ScoreAssociate.
  * Fixed incorrect NCC equation.  Thanks Christian Kramer.
- DescribeRegionPoint has been redesigned
  * Now more generic and can work with any feature descriptor
  * Separate function for checking to see if feature is inside bounds
- TupleDesc
  * changed to an interface
  * functions added to provide some generic support
- Brief descriptor renamed to TupleDesc_B
  * Acts as a generic binary feature descriptor
- Descriptors
  * BRIEF and BRIEF-SO now can process features along the image border.  Bit set to false in that case.
- Visualization Apps
  * VisualizeAssociationScoreApp has score type in a separate panel and can support binary descriptors
- InterestPointDetector 
  * WrapFHtoInterestPoint now returns the correct detection radius
  * Fixed non-compliant implementations with incorrectly handled unsupported features.  Thanks jasonnn for submitting this bug
- FAST Feature Detector
  * Original implementation was buggy and did not produce same results as original author's code
  * Rewrote from scratch and replicates original author results
- GeneralFeatureDetector moved from extract to interest package
- Fundamental/Essential Matrix
  * 7-point algorithm now returns all solutions and the algorithm was tweaked
  * Nister 5-pt Essential Matrix
  * Abstractions which can handle multiple solutions
  * Stability evaluator for epipolar matrices
  * Improved unit tests
- Polynomials
  * Various ways to find and polish polynomial roots (EVD and Sturm)
  * New data type and basic operations
- Added ExampleStereoTwoViewsOneCamera
  * Demonstrates how to perform stereo image processing using a single camera and two views
- LensDistortionOps
  * Added normalized to distorted pixel transform
  * Tweaked some of the function names
- SparseIntegralSample_I32.isInBounds() did not return that correct value along the right and bottom image border 
- Functions inside of GThresholdImageOps did not return the number of blobs found like it should
  * Thanks jasonnn
- NonMaxBlockStrict
  * Fixed bug where it assumed intensity values are all positive
- TemplateMatching
  * Added code for template matching
  * Added example code to demonstrate its use
- Added support for alpha channel in ConvertBufferedImage 
- FactoryPointSequentialTracker doesn't create trackers with FAST detector instead uses ShiTomasi to improve stability

---------------------------------------------
Date    : 2012/7/22
Version : Alpha 0.9

- Renamed factories
  * FactoryBlobDetector -> FactoryDetectPoint
  * FactoryCornerDetector -> FactoryDetectPoint
- Renamed KLT corner to Shi Tomasi corner, which is more standard
- Fixed bug various point detectors where if the input image was resized the edge intensity might not be zero when it should be
- Changed some corner detection algorithms to take the intensity image in as an input.
- Added new Pixel to Normalized transform
- Created interface for Stereo visual odometry
- Fixed bug in unsafe_set inside of ImageInt8
- Added unsafe_set() and unsafe_get() to ImageFloat32, ImageFloat64, ImageSInt64
- Fixed bug in ImageSInt64.set() where the value was cast into a short  
- Changed transform* functions inside of DistortImageOps so that you can specify how outside image pixels are handled.
- Fixed bug in ImageHistogramPanel - reported by Ray
  * Added support for integer images
- Integration
  * Created ant build scripts
  * Updated Xuggler integration code
  * Added Android
- Generalized SimpleImageSequence so that it does not reference BufferedImage and will play nicer with Android
- Fixed bug in ImplImageDistort* where for 16bit and 32 bit images values were being type casted into bytes
- Changed UnconstrainedMinimization so that the minimum function value is specified in setFunction()
- Added ExampleContours
  * Thanks cspnanda for pointing out the lack of documentation
- New non-maximum suppression algorithm
  * About the same for 3x3 regions, much faster for larger regions
  * Tweaked related API and improved unit tests
- Fixed bug in WrapDescrivePixelRegion where the descriptor is not properly configured for integer images
- Added SIFT feature descriptor and detector

---------------------------------------------
Date    : 2012/05/13
Version : Alpha 0.8

*IMPORTANT* Discard old calibration files and calibrate again with latest code!

- Added processing monitor to CalibrateStereoPlanarGuiApp
- Fixed bug in Zhang99 calibration where Rodrigues coordinates were being parameterized incorrectly
  * Calibration results would be less accurate, but have a lower residual due to the increased degree of freedom
- Added analytic Jacobian to Zhang99
  * Decided not to use it since it produces same estimation parameters as numerical.
- Added functions for creating detectors in FactoryPlanarCalibrationTarget
  * changed code to reference those functions
- Stereo Disparity Image
  * Dense and Sparse algorithms
  * Rectangular region winner take all (WTA)
    - Validation: right to left, max error, texture
    - Precision: Pixel and Subpixel
  * Algorithms:
    - Basic rectangular region
    - Five region adaptive: Hirschmuller, et. al. "Real-Time Correlation-Based Stereo Vision with Reduced Border Errors," 2002
- IntrinsicParameters
  * Added flipY to parameter list since it is vital information for many
    calculations.
- RectifyImageOps
  * Fixed bug in functions that adjusted the rectification for viewing.
    If left handed the coordinate systems got messed up
- Changed allInside() so that the annoying single pixel black region is gone
  * RectifyImageOps and LensDistortOps
- FactoryCornerDetector
  * Added flag for weighted KLT and Harris
- Added weighted corners to list of features in some evaluation apps
- Examples:
  * ExampleCalibrateMonocularPoints
  * ExampleDetectCalibrationPoints
  * ExampleStereoDisparity
- ImageTestingOps
  * Flip image vertical 
- Fast point cloud viewer

---------------------------------------------
Date    : 2012/04/22
Version : Alpha 0.7

- Redesigned how evaluation apps/applets handle data input and configuration
- Removed the epipolar directory
  * More than just stereo algorithms in there
- Camera calibration outputs XML file containing intrinsic parameters
  * Java XML serialization
- For square calibration grids, added sub-pixel refinement using canny edge
- Fixed a bug in camera calibration where it transposed the grid instead of rotating it
  if the number of rows/columns needed to be swapped.
- 3D Vision Algorithms
  * Estimate translation given rotation and two observations
  * Refine pose estimate given set of 3D points and observations
  * Interface for n-view triangulation
  * Bundle adjustment for calibrated cameras
    - Analytic Jacobian
    - A bit slow right now
- Changed behavior of GeneralFeatureDetector
  * Supports sub-region extraction.  Forces features to be more spread out
  * Max N now is the total number of features, including excludes
- Improved speed of Levenberg algorithm by taking advantage of symmetry
- UtilEpipolar
  * Added canonicalCamera() and decomposeCameraMatrix()
- Created the following Util and Ops classes
  * UtilIntrinsic
  * LensDistortionOps
  * RectifyImageOps
- Stereo Rectification
  * Calibrated with known baseline
  * Uncalibrated, from using a fundamental matrix.
  * Adjust rectification to maximize usefull viewing area
- New Examples
  * Estimate fundamental matrix
  * Rectify calibrated
  * Rectify fundamental matrix
  * Remove lens distortion
- The feature score was not being set in WrapAssociateGreedy
  * Thanks Nir Amar
  * Also changed AssociateSurfBasic for a similar reason
- Fixed problem in FundamentalResidualSampson where the denominator was being squared
- Fixed problem in Se3 Essential generator
- Changed positive depth constraint class

---------------------------------------------
Date    : 2012/03/01
Version : Alpha 0.6

- Added convolution related code for ImageSInt32
- Added weighted KLT and Harris corner detectors
- Refactored factory names and other classes to make them easier to find
  and more consistent
- Planar calibration grid detectors
  * Chess board pattern
  * Square grid pattern
- Generic code for detecting squares in binary images
  * Inside of calibration module
- Application for calibration from planar calibration targets
  * GUI and commandline 
- ImageDistort
  * Fixed bug where border.setImage() was not being called
- ImageBorder
  * Added generalized get(x,y) 
- Refactored FactoryImageBorder into two factories
- Fixed bug in several derivative operators where the passed in border was being
  ignored and an extended border being used instead
- Change ImplImageDistort* to use interpolate.get_unsafe() to speed it up by a large margin
- Moved ImageDistort from boofcv.alg.distort to boofcv.struct.distort
- Added PointTransform_F32
- Added both forward and reverse radial distortion PixelTransform_F32 implementations
- ModelMatcher classes can now create multiple model hypotheses from a single set of points.
- Changed ImagePointTracker to use PointTrack instead of AssociatedPair
  * Created KeyFramePointTracker to track features and create AssociatedPairs
- Added FactoryEpipolar
- Added FactoryTriangulate
- Added non-linear refinement for:
  * Fundamental/Essential matrix
  * Homography matrix
  * Triangulation
- Added 2-view and N-View triangulation algorithms
  * DLT
  * Closest point from two lines
- Added EPnP from Lepetit 2009 paper
  * Validation against author's code is pending
- Added color processing to several Apps
  * EvaluateInterpolateEnlargeApp
  * ShowImageBlurApp
- Added SimpleNumberSequenceReader for reading small sequences of numbers
- Added lens distortion app
- Found subtle bug in Harris corner detector.
  * Surprisingly doesn't seem to change output that much.

---------------------------------------------
Date    : 2012/02/01
Version : Alpha 0.5

- Improved SURF performance
  * Fixed various bugs and changed algorithm to improve performance
    - Both speed and stibility have been improved
  * Now is the best performing SURF implementation in the benchmark
- ImplOrientationSlidingWindowIntegral has been replaced with a faster and more accurate algorithm
- Improved integral image support
- Improved sparse gradient support
- Refactored sparse image operator code
  * Added SparseImageSample interface
- Added/Improved unconstrained non-linear optimization code
  * Quasi-Newton line search
  * Levenberg-Marquardt
- Geometric vision and calibration code which uses non-linear optimization now works correectly
- Started converting internal micro benchmarks to use Caliper

---------------------------------------------
Date    : 2012/01/06
Version : Alpha 0.4

- Changed behavior of ConvertBufferedImage so that it won't automatically swap
  bands in MultiSpecitral image
  * orderBandsIntoRGB() has been provided to do that manually if needed
- All automatic convert to/from BGR and been removed from ConvertRaster
- Fixed SURF related issue
  * Image bounds check was being incorrectly performed for integral image
    orientation estimation algorithms (Thanks Oleg Chernoguz for pointing this out)
  * FactoryOrientationAlgs.sliding_ii() was creating an average orienation alg for I32 images
  * Some coordinates were integer instead of double
- Added comments to several factories and other classes
- Added ant script for examples and readme.txt explaining how to use it

---------------------------------------------
Date    : 2012/01/02
Version : Alpha 0.3

- Camera Calibration
  * Planar grid (Zhang 98)
  * Camera calibration matrix from homographies
  * Linear radial distortion
  * Decomposition of homography for calibration
  * Nonlinear optimization of all parameters
- Calibration Grid Detection
  * Detects corners up to "pixel accuracy", in reality its probably worse than that
  * Sub-pixel accuracy code exists but needs more work
- Added min and max values to ImageTestingOps.addGaussian()
- Tweaked factories related to wavelet denoising so that they take in
  an image type.
- Removed cyclical dependency between modules by creating a visualize modules
- Added to BinaryImageOps
  * label to clusters
  * clusters to binary
- Renamed ImageBase to ImageSingleBand
- Created a new ImageBase
- Flushed out MultSpectral image type more and extended ImageBase
  * Created functions to convert to and from BufferedImage
- Changed behavior of several functions in GeneralizedImageOps to include
  MultiSpectral images
  * refactor createImage -> createSingleBand 
- Updated ant scripts
  * Common template is now used for the different modules
  * Fixed unit test and make it work across the whole project
- Added crop to ImageDistort
  * If cropping is used the only part of the destimation image is processed
- Created calibration package to hold calibration related code
- Moved jars not part of the primary build into boofcv/lib/testing
- Started converting runtime benchmark code over to Caliper
  * http://code.google.com/p/caliper/

---------------------------------------------
Date    : 2011/12/01 
Version : Alpha 0.2

- Added integer polynomial interpolation
  * Cleaned up polynomial interpolation code
- Fixed bug in PixelMath.bound() dealing with unsigned images
- Converting to a BufferedImage now marks it as modified
- Added min and max pixel values to ImageTypeInfo
- Added ComplexMath
- Added PolynomialSolver
- Added process(image) to PointSequentialTracker and renamed it to ImagePointTracker
- Added the following 3D vision code:
  * Linear 8-point essential/fundamental matrix
  * Linear 7-point essential/fundamental matrix
  * Linear 4-point homography
  * Extract camera motion from essential
  * Extract camera and plane normal from homography
  * Triangulate: Linear pixel depth
  * Projective N Point (PNP): Linear N >= 6
- Added non-linear optimizer based upon Levenberg-Marquardt
- Added pixel region based descriptors
  * Raw pixel values
  * Normalized Cross Correlation (NCC)
- Added pixel region based trackers
- Added Sum of Absolute Difference (SAD) feature association score for several different descriptor types.

---------------------------------------------
Date    : 2011/11/01 
Version : Alpha 0.1 

- Initial public release<|MERGE_RESOLUTION|>--- conflicted
+++ resolved
@@ -28,11 +28,8 @@
 TODO Easy to use calibration app
 TODO Angular consistency on fiducial tests
 TODO Add calibration grids to fiducial tests
-<<<<<<< HEAD
+TODO delete data/evaluation
 TODO chessboard with squares partially outside the image
-=======
-TODO delete data/evaluation
->>>>>>> 7c5215f2
 
 ---------------------------------------------
 Date    : 2015/09/20
