/*
 * Copyright (c) 2011-2013, Peter Abeles. All Rights Reserved.
 *
 * This file is part of BoofCV (http://boofcv.org).
 *
 * Licensed under the Apache License, Version 2.0 (the "License");
 * you may not use this file except in compliance with the License.
 * You may obtain a copy of the License at
 *
 *   http://www.apache.org/licenses/LICENSE-2.0
 *
 * Unless required by applicable law or agreed to in writing, software
 * distributed under the License is distributed on an "AS IS" BASIS,
 * WITHOUT WARRANTIES OR CONDITIONS OF ANY KIND, either express or implied.
 * See the License for the specific language governing permissions and
 * limitations under the License.
 */

package boofcv.alg.geo;

import boofcv.alg.distort.NormalizedToPixel_F64;
import boofcv.alg.distort.PixelToNormalized_F64;
import boofcv.alg.distort.PointTransformHomography_F32;
import boofcv.struct.calib.IntrinsicParameters;
import boofcv.struct.distort.PointTransform_F32;
import boofcv.struct.distort.SequencePointTransform_F32;
import boofcv.struct.geo.AssociatedPair;
import boofcv.struct.geo.AssociatedTriple;
import georegression.geometry.GeometryMath_F64;
import georegression.struct.point.Point2D_F64;
import georegression.struct.point.Point3D_F64;
import georegression.struct.point.Vector3D_F64;
import georegression.struct.se.Se3_F64;
import georegression.transform.se.SePointOps_F64;
import org.ejml.data.DenseMatrix64F;
import org.ejml.ops.CommonOps;

import java.util.List;

/**
 * Functions related to perspective geometry and intrinsic camera calibration.
 *
 * @author Peter Abeles
 */
public class PerspectiveOps {

	/**
	 * Multiplies each element of the intrinsic parameters by the provided scale factor.  Useful
	 * if the image has been rescaled.
	 *
	 * @param param Intrinsic parameters
	 * @param scale Scale factor that input image is being scaled by.
	 */
	public static void scaleIntrinsic( IntrinsicParameters param , double scale ) {
		param.width = (int)(param.width*scale);
		param.height = (int)(param.height*scale);
		param.cx *= scale;
		param.cy *= scale;
		param.fx *= scale;
		param.fy *= scale;
		param.skew *= scale;
	}

	/**
	 * <p>
	 * Creates a new {@link PointTransform_F32} which is the same as applying a homography transform
	 * and another arbitrary transform.  A typical application is removing lens distortion.  The order that each
	 * transform is applied depends on if the arbitrary transform is forward or reverse transform.  A new set of
	 * camera parameters is computed to account for the adjustment.
	 * </p>
	 *
	 * <p>
	 * When removing camera distortion, the undistorted image is likely to have a different shape not
	 * entirely enclosed by the original image.  This can be compensated for by transforming the undistorted
	 * image using a homography transform.  Typically this will translate and scale the undistorted image.
	 * The end result is a new virtual camera which has the adjusted intrinsic camera parameters.
	 * </p>
	 *
	 * <p>
	 * The returned transform:<br>
	 * &lambda;x = A*K*[R|T]X<br>
	 * where A is the homography.
	 * </p>
	 *
	 * @param distortPixel Transform that distorts the pixels in an image.
	 * @param forwardTran If true then the distortion expects undistorted pixels as input, false means it
	 *                    expects distorted pixels as input.
	 * @param parameters Original intrinsic camera parameters
	 * @param adjustMatrix Invertible homography
	 * @param adjustedParam The new intrinsic calibration matrix.
	 * @return The new transform.
	 */
	public static PointTransform_F32 adjustIntrinsic_F32(PointTransform_F32 distortPixel,
														 boolean forwardTran,
														 IntrinsicParameters parameters,
														 DenseMatrix64F adjustMatrix,
														 IntrinsicParameters adjustedParam)
	{
		if( adjustedParam != null ) {
			DenseMatrix64F K = PerspectiveOps.calibrationMatrix(parameters, null);
			DenseMatrix64F K_adj = new DenseMatrix64F(3,3);
			DenseMatrix64F A;
			// in the reverse case
			if( !forwardTran ) {
				A = new DenseMatrix64F(3,3);
				CommonOps.invert(adjustMatrix,A);
			} else {
				A = adjustMatrix;
			}
			CommonOps.mult(A, K, K_adj);

			PerspectiveOps.matrixToParam(K_adj, parameters.width, parameters.height,
					parameters.flipY, adjustedParam);
		}

		PointTransformHomography_F32 adjust = new PointTransformHomography_F32(adjustMatrix);

		if( forwardTran )
			return new SequencePointTransform_F32(distortPixel,adjust);
		else
			return new SequencePointTransform_F32(adjust,distortPixel);
	}

	/**
	 * Given the intrinsic parameters create a calibration matrix
	 *
	 * @param fx Focal length x-axis in pixels
	 * @param fy Focal length y-axis in pixels
	 * @param skew skew in pixels
	 * @param xc camera center x-axis in pixels
	 * @param yc center center y-axis in pixels
	 * @return Calibration matrix 3x3
	 */
	public static DenseMatrix64F calibrationMatrix(double fx, double fy, double skew,
												   double xc, double yc) {
		return new DenseMatrix64F(3,3,true,fx,skew,xc,0,fy,yc,0,0,1);
	}

	/**
	 * Given the intrinsic parameters create a calibration matrix
	 *
	 * @param param Intrinsic parameters structure that is to be converted into a matrix
	 * @param K Storage for calibration matrix, must be 3x3.  If null then a new matrix is declared
	 * @return Calibration matrix 3x3
	 */
	public static DenseMatrix64F calibrationMatrix( IntrinsicParameters param , DenseMatrix64F K ) {

		if( K == null ) {
			K = new DenseMatrix64F(3,3);
		}
		CommonOps.fill(K, 0);

		K.data[0] = param.fx;
		K.data[1] = param.skew;
		K.data[2] = param.cx;
		K.data[4] = param.fy;
		K.data[5] = param.cy;
		K.data[8] = 1;

		return K;
	}

	/**
	 * Converts a calibration matrix into intrinsic parameters
	 *
	 * @param K Camera calibration matrix.
	 * @param width Image width in pixels
	 * @param height Image height in pixels
	 * @param flipY When calibrated was the y-axis adjusted with: y = (height - y - 1)
	 * @param param Where the intrinsic parameter are written to.  If null then a new instance is declared.
	 * @return IntrinsicParameters structure.
	 */
	public static IntrinsicParameters matrixToParam( DenseMatrix64F K , int width , int height , boolean flipY,
													 IntrinsicParameters param ) {

		if( param == null )
			param = new IntrinsicParameters();

		param.fx = K.get(0,0);
		param.fy = K.get(1,1);
		param.skew = K.get(0,1);
		param.cx = K.get(0,2);
		param.cy = K.get(1,2);

		param.width = width;
		param.height = height;
		param.flipY = flipY;

		return param;
	}

	/**
	 * <p>
	 * Convenient function for converting from normalized image coordinates to the original image pixel coordinate.
	 * If speed is a concern then {@link NormalizedToPixel_F64} should be used instead.
	 * </p>
	 * <p>
	 * NOTE: Lens distortion handled!
	 * </p>
	 *
	 * @param param Intrinsic camera parameters
	 * @param x X-coordinate of normalized.
	 * @param y Y-coordinate of normalized.
	 * @param pixel Optional storage for output.  If null a new instance will be declared.
	 * @return pixel image coordinate
	 */
	public static Point2D_F64 convertNormToPixel( IntrinsicParameters param , double x , double y , Point2D_F64 pixel ) {
		if( pixel == null )
			pixel = new Point2D_F64();

		NormalizedToPixel_F64 alg = new NormalizedToPixel_F64();
		alg.set(param.fx,param.fy,param.skew,param.cx,param.cy);

		alg.compute(x,y,pixel);

		return pixel;
	}

	/**
	 * <p>
	 * Convenient function for converting from normalized image coordinates to the original image pixel coordinate.
	 * If speed is a concern then {@link NormalizedToPixel_F64} should be used instead.
	 * </p>
	 *
	 * <p>
	 * NOTE: Lens distortion handled!
	 * </p>
	 *
	 * NOTE: norm and pixel can be the same instance.
	 *
	 * @param param Intrinsic camera parameters
	 * @param norm Normalized image coordinate.
	 * @param pixel Optional storage for output.  If null a new instance will be declared.
	 * @return pixel image coordinate
	 */
	public static Point2D_F64 convertNormToPixel( IntrinsicParameters param , Point2D_F64 norm , Point2D_F64 pixel ) {
		return convertNormToPixel(param,norm.x,norm.y,pixel);
	}

	/**
	 * <p>
	 * Convenient function for converting from normalized image coordinates to the original image pixel coordinate.
	 * If speed is a concern then {@link NormalizedToPixel_F64} should be used instead.
	 * </p>
	 * <p>
	 * NOTE: Lens distortion handled!
	 * </p>
	 *
	 * NOTE: norm and pixel can be the same instance.
	 *
	 * @param K Intrinsic camera calibration matrix
	 * @param norm Normalized image coordinate.
	 * @param pixel Optional storage for output.  If null a new instance will be declared.
	 * @return pixel image coordinate
	 */
	public static Point2D_F64 convertNormToPixel( DenseMatrix64F K, Point2D_F64 norm , Point2D_F64 pixel ) {
		if( pixel == null )
			pixel = new Point2D_F64();

		NormalizedToPixel_F64 alg = new NormalizedToPixel_F64();
		alg.set(K.get(0,0),K.get(1,1),K.get(0,1),K.get(0,2),K.get(1,2));

		alg.compute(norm.x,norm.y,pixel);

		return pixel;
	}

	/**
	 * <p>
	 * Convenient function for converting from original image pixel coordinate to normalized< image coordinates.
	 * If speed is a concern then {@link PixelToNormalized_F64} should be used instead.
	 * </p>
	 * <p>
	 * NOTE: Lens distortion is not removed!
	 * </p>
	 *
	 * NOTE: norm and pixel can be the same instance.
	 *
	 * @param param Intrinsic camera parameters
	 * @param pixel Pixel coordinate
	 * @param norm Optional storage for output.  If null a new instance will be declared.
	 * @return normalized image coordinate
	 */
	public static Point2D_F64 convertPixelToNorm( IntrinsicParameters param , Point2D_F64 pixel , Point2D_F64 norm ) {
		if( norm == null )
			norm = new Point2D_F64();

		PixelToNormalized_F64 alg = new PixelToNormalized_F64();
		alg.set(param.fx,param.fy,param.skew,param.cx,param.cy);

		alg.compute(pixel.x,pixel.y,norm);

		return norm;
	}

	/**
	 * <p>
	 * Convenient function for converting from original image pixel coordinate to normalized< image coordinates.
	 * If speed is a concern then {@link PixelToNormalized_F64} should be used instead.
	 * </p>
	 *
	 * NOTE: norm and pixel can be the same instance.
	 *
	 * @param K Intrinsic camera calibration matrix
	 * @param pixel Pixel coordinate.
	 * @param norm Optional storage for output.  If null a new instance will be declared.
	 * @return normalized image coordinate
	 */
	public static Point2D_F64 convertPixelToNorm( DenseMatrix64F K , Point2D_F64 pixel , Point2D_F64 norm ) {
		if( norm == null )
			norm = new Point2D_F64();

		PixelToNormalized_F64 alg = new PixelToNormalized_F64();
		alg.set(K.get(0,0),K.get(1,1),K.get(0,1),K.get(0,2),K.get(1,2));

		alg.compute(pixel.x,pixel.y,norm);

		return norm;
	}

	/**
	 * Renders a point in world coordinates into the image plane in pixels or normalized image
	 * coordinates.
	 *
	 * @param worldToCamera Transform from world to camera frame
	 * @param K Optional.  Intrinsic camera calibration matrix.  If null then normalized image coordinates are returned.
	 * @param X 3D Point in world reference frame..
	 * @return 2D Render point on image plane or null if it's behind the camera
	 */
	public static Point2D_F64 renderPixel( Se3_F64 worldToCamera , DenseMatrix64F K , Point3D_F64 X ) {
		Point3D_F64 X_cam = new Point3D_F64();

		SePointOps_F64.transform(worldToCamera, X, X_cam);

		// see if it's behind the camera
		if( X_cam.z <= 0 )
			return null;

		Point2D_F64 norm = new Point2D_F64(X_cam.x/X_cam.z,X_cam.y/X_cam.z);

		if( K == null )
			return norm;

<<<<<<< HEAD
		GeometryMath_F64.mult(K, norm, norm);

		return norm;
=======
		// convert into pixel coordinates
		return GeometryMath_F64.mult(K, norm, norm);
>>>>>>> c675046b
	}

	/**
	 * Computes the image coordinate of a point given its 3D location and the camera matrix.
	 *
	 * @param worldToCamera 3x4 camera matrix for transforming a 3D point from world to image coordinates.
	 * @param X 3D Point in world reference frame..
	 * @return 2D Render point on image plane.
	 */
	public static Point2D_F64 renderPixel( DenseMatrix64F worldToCamera , Point3D_F64 X ) {
		DenseMatrix64F P = worldToCamera;

		double x = P.data[0]*X.x + P.data[1]*X.y + P.data[2]*X.z + P.data[3];
		double y = P.data[4]*X.x + P.data[5]*X.y + P.data[6]*X.z + P.data[7];
		double z = P.data[8]*X.x + P.data[9]*X.y + P.data[10]*X.z + P.data[11];

		Point2D_F64 pixel = new Point2D_F64();

		pixel.x = x/z;
		pixel.y = y/z;

		return pixel;
	}

	/**
	 * Takes a list of {@link AssociatedPair} as input and breaks it up into two lists for each view.
	 *
	 * @param pairs Input: List of associated pairs.
	 * @param view1 Output: List of observations from view 1
	 * @param view2 Output: List of observations from view 2
	 */
	public static void splitAssociated( List<AssociatedPair> pairs ,
										List<Point2D_F64> view1 , List<Point2D_F64> view2 ) {
		for( AssociatedPair p : pairs ) {
			view1.add(p.p1);
			view2.add(p.p2);
		}
	}

	/**
	 * Takes a list of {@link AssociatedTriple} as input and breaks it up into three lists for each view.
	 *
	 * @param pairs Input: List of associated triples.
	 * @param view1 Output: List of observations from view 1
	 * @param view2 Output: List of observations from view 2
	 * @param view3 Output: List of observations from view 3
	 */
	public static void splitAssociated( List<AssociatedTriple> pairs ,
										List<Point2D_F64> view1 , List<Point2D_F64> view2 , List<Point2D_F64> view3 ) {
		for( AssociatedTriple p : pairs ) {
			view1.add(p.p1);
			view2.add(p.p2);
			view3.add(p.p3);
		}
	}

	/**
	 * Create a 3x4 camera matrix. For calibrated camera P = [R|T].  For uncalibrated camera it is P = K*[R|T].
	 *
	 * @param R Rotation matrix. 3x3
	 * @param T Translation vector.
	 * @param K Optional camera calibration matrix 3x3.
	 * @param ret Storage for camera calibration matrix. If null a new instance will be created.
	 * @return Camera calibration matrix.
	 */
	public static DenseMatrix64F createCameraMatrix( DenseMatrix64F R , Vector3D_F64 T , DenseMatrix64F K ,
													 DenseMatrix64F ret ) {
		if( ret == null )
			ret = new DenseMatrix64F(3,4);

		CommonOps.insert(R,ret,0,0);

		ret.data[3] = T.x;
		ret.data[7] = T.y;
		ret.data[11] = T.z;

		if( K == null )
			return ret;

		DenseMatrix64F temp = new DenseMatrix64F(3,4);
		CommonOps.mult(K,ret,temp);

		ret.set(temp);

		return ret;
	}
}<|MERGE_RESOLUTION|>--- conflicted
+++ resolved
@@ -341,14 +341,8 @@
 		if( K == null )
 			return norm;
 
-<<<<<<< HEAD
-		GeometryMath_F64.mult(K, norm, norm);
-
-		return norm;
-=======
 		// convert into pixel coordinates
 		return GeometryMath_F64.mult(K, norm, norm);
->>>>>>> c675046b
 	}
 
 	/**
